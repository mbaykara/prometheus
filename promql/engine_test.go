--- conflicted
+++ resolved
@@ -3222,7 +3222,6 @@
 	}
 }
 
-<<<<<<< HEAD
 func TestInstantQueryWithRangeVectorSelector(t *testing.T) {
 	engine := newTestEngine()
 
@@ -3299,1078 +3298,6 @@
 	}
 }
 
-func TestNativeHistogramRate(t *testing.T) {
-	// TODO(beorn7): Integrate histograms into the PromQL testing framework
-	// and write more tests there.
-	engine := newTestEngine()
-	storage := teststorage.New(t)
-	t.Cleanup(func() { storage.Close() })
-
-	seriesName := "sparse_histogram_series"
-	lbls := labels.FromStrings("__name__", seriesName)
-
-	app := storage.Appender(context.Background())
-	for i, h := range tsdbutil.GenerateTestHistograms(100) {
-		_, err := app.AppendHistogram(0, lbls, int64(i)*int64(15*time.Second/time.Millisecond), h, nil)
-		require.NoError(t, err)
-	}
-	require.NoError(t, app.Commit())
-
-	queryString := fmt.Sprintf("rate(%s[45s])", seriesName)
-	t.Run("instant_query", func(t *testing.T) {
-		qry, err := engine.NewInstantQuery(context.Background(), storage, nil, queryString, timestamp.Time(int64(5*time.Minute/time.Millisecond)))
-		require.NoError(t, err)
-		res := qry.Exec(context.Background())
-		require.NoError(t, res.Err)
-		vector, err := res.Vector()
-		require.NoError(t, err)
-		require.Len(t, vector, 1)
-		actualHistogram := vector[0].H
-		expectedHistogram := &histogram.FloatHistogram{
-			CounterResetHint: histogram.GaugeType,
-			Schema:           1,
-			ZeroThreshold:    0.001,
-			ZeroCount:        1. / 15.,
-			Count:            9. / 15.,
-			Sum:              1.2266666666666663,
-			PositiveSpans:    []histogram.Span{{Offset: 0, Length: 2}, {Offset: 1, Length: 2}},
-			PositiveBuckets:  []float64{1. / 15., 1. / 15., 1. / 15., 1. / 15.},
-			NegativeSpans:    []histogram.Span{{Offset: 0, Length: 2}, {Offset: 1, Length: 2}},
-			NegativeBuckets:  []float64{1. / 15., 1. / 15., 1. / 15., 1. / 15.},
-		}
-		require.Equal(t, expectedHistogram, actualHistogram)
-	})
-
-	t.Run("range_query", func(t *testing.T) {
-		step := 30 * time.Second
-		start := timestamp.Time(int64(5 * time.Minute / time.Millisecond))
-		end := start.Add(step)
-		qry, err := engine.NewRangeQuery(context.Background(), storage, nil, queryString, start, end, step)
-		require.NoError(t, err)
-		res := qry.Exec(context.Background())
-		require.NoError(t, res.Err)
-		matrix, err := res.Matrix()
-		require.NoError(t, err)
-		require.Len(t, matrix, 1)
-		require.Len(t, matrix[0].Histograms, 2)
-		actualHistograms := matrix[0].Histograms
-		expectedHistograms := []promql.HPoint{{
-			T: 300000,
-			H: &histogram.FloatHistogram{
-				CounterResetHint: histogram.GaugeType,
-				Schema:           1,
-				ZeroThreshold:    0.001,
-				ZeroCount:        1. / 15.,
-				Count:            9. / 15.,
-				Sum:              1.2266666666666663,
-				PositiveSpans:    []histogram.Span{{Offset: 0, Length: 2}, {Offset: 1, Length: 2}},
-				PositiveBuckets:  []float64{1. / 15., 1. / 15., 1. / 15., 1. / 15.},
-				NegativeSpans:    []histogram.Span{{Offset: 0, Length: 2}, {Offset: 1, Length: 2}},
-				NegativeBuckets:  []float64{1. / 15., 1. / 15., 1. / 15., 1. / 15.},
-			},
-		}, {
-			T: 330000,
-			H: &histogram.FloatHistogram{
-				CounterResetHint: histogram.GaugeType,
-				Schema:           1,
-				ZeroThreshold:    0.001,
-				ZeroCount:        1. / 15.,
-				Count:            9. / 15.,
-				Sum:              1.2266666666666663,
-				PositiveSpans:    []histogram.Span{{Offset: 0, Length: 2}, {Offset: 1, Length: 2}},
-				PositiveBuckets:  []float64{1. / 15., 1. / 15., 1. / 15., 1. / 15.},
-				NegativeSpans:    []histogram.Span{{Offset: 0, Length: 2}, {Offset: 1, Length: 2}},
-				NegativeBuckets:  []float64{1. / 15., 1. / 15., 1. / 15., 1. / 15.},
-			},
-		}}
-		require.Equal(t, expectedHistograms, actualHistograms)
-	})
-}
-
-func TestNativeFloatHistogramRate(t *testing.T) {
-	// TODO(beorn7): Integrate histograms into the PromQL testing framework
-	// and write more tests there.
-	engine := newTestEngine()
-	storage := teststorage.New(t)
-	t.Cleanup(func() { storage.Close() })
-
-	seriesName := "sparse_histogram_series"
-	lbls := labels.FromStrings("__name__", seriesName)
-
-	app := storage.Appender(context.Background())
-	for i, fh := range tsdbutil.GenerateTestFloatHistograms(100) {
-		_, err := app.AppendHistogram(0, lbls, int64(i)*int64(15*time.Second/time.Millisecond), nil, fh)
-		require.NoError(t, err)
-	}
-	require.NoError(t, app.Commit())
-
-	queryString := fmt.Sprintf("rate(%s[1m])", seriesName)
-	qry, err := engine.NewInstantQuery(context.Background(), storage, nil, queryString, timestamp.Time(int64(5*time.Minute/time.Millisecond)))
-	require.NoError(t, err)
-	res := qry.Exec(context.Background())
-	require.NoError(t, res.Err)
-	vector, err := res.Vector()
-	require.NoError(t, err)
-	require.Len(t, vector, 1)
-	actualHistogram := vector[0].H
-	expectedHistogram := &histogram.FloatHistogram{
-		CounterResetHint: histogram.GaugeType,
-		Schema:           1,
-		ZeroThreshold:    0.001,
-		ZeroCount:        1. / 15.,
-		Count:            9. / 15.,
-		Sum:              1.226666666666667,
-		PositiveSpans:    []histogram.Span{{Offset: 0, Length: 2}, {Offset: 1, Length: 2}},
-		PositiveBuckets:  []float64{1. / 15., 1. / 15., 1. / 15., 1. / 15.},
-		NegativeSpans:    []histogram.Span{{Offset: 0, Length: 2}, {Offset: 1, Length: 2}},
-		NegativeBuckets:  []float64{1. / 15., 1. / 15., 1. / 15., 1. / 15.},
-	}
-	require.Equal(t, expectedHistogram, actualHistogram)
-}
-
-func TestNativeHistogram_HistogramCountAndSum(t *testing.T) {
-	// TODO(codesome): Integrate histograms into the PromQL testing framework
-	// and write more tests there.
-	h := &histogram.Histogram{
-		Count:         24,
-		ZeroCount:     4,
-		ZeroThreshold: 0.001,
-		Sum:           100,
-		Schema:        0,
-		PositiveSpans: []histogram.Span{
-			{Offset: 0, Length: 2},
-			{Offset: 1, Length: 2},
-		},
-		PositiveBuckets: []int64{2, 1, -2, 3},
-		NegativeSpans: []histogram.Span{
-			{Offset: 0, Length: 2},
-			{Offset: 1, Length: 2},
-		},
-		NegativeBuckets: []int64{2, 1, -2, 3},
-	}
-	for _, floatHisto := range []bool{true, false} {
-		t.Run(fmt.Sprintf("floatHistogram=%t", floatHisto), func(t *testing.T) {
-			engine := newTestEngine()
-			storage := teststorage.New(t)
-			t.Cleanup(func() { storage.Close() })
-
-			seriesName := "sparse_histogram_series"
-			lbls := labels.FromStrings("__name__", seriesName)
-
-			ts := int64(10 * time.Minute / time.Millisecond)
-			app := storage.Appender(context.Background())
-			var err error
-			if floatHisto {
-				_, err = app.AppendHistogram(0, lbls, ts, nil, h.ToFloat(nil))
-			} else {
-				_, err = app.AppendHistogram(0, lbls, ts, h, nil)
-			}
-			require.NoError(t, err)
-			require.NoError(t, app.Commit())
-
-			queryString := fmt.Sprintf("histogram_count(%s)", seriesName)
-			qry, err := engine.NewInstantQuery(context.Background(), storage, nil, queryString, timestamp.Time(ts))
-			require.NoError(t, err)
-
-			res := qry.Exec(context.Background())
-			require.NoError(t, res.Err)
-
-			vector, err := res.Vector()
-			require.NoError(t, err)
-
-			require.Len(t, vector, 1)
-			require.Nil(t, vector[0].H)
-			if floatHisto {
-				require.Equal(t, h.ToFloat(nil).Count, vector[0].F)
-			} else {
-				require.Equal(t, float64(h.Count), vector[0].F)
-			}
-
-			queryString = fmt.Sprintf("histogram_sum(%s)", seriesName)
-			qry, err = engine.NewInstantQuery(context.Background(), storage, nil, queryString, timestamp.Time(ts))
-			require.NoError(t, err)
-
-			res = qry.Exec(context.Background())
-			require.NoError(t, res.Err)
-
-			vector, err = res.Vector()
-			require.NoError(t, err)
-
-			require.Len(t, vector, 1)
-			require.Nil(t, vector[0].H)
-			if floatHisto {
-				require.Equal(t, h.ToFloat(nil).Sum, vector[0].F)
-			} else {
-				require.Equal(t, h.Sum, vector[0].F)
-			}
-		})
-	}
-}
-
-func TestNativeHistogram_HistogramStdDevVar(t *testing.T) {
-	// TODO(codesome): Integrate histograms into the PromQL testing framework
-	// and write more tests there.
-	testCases := []struct {
-		name   string
-		h      *histogram.Histogram
-		stdVar float64
-	}{
-		{
-			name: "1, 2, 3, 4 low-res",
-			h: &histogram.Histogram{
-				Count:  4,
-				Sum:    10,
-				Schema: 2,
-				PositiveSpans: []histogram.Span{
-					{Offset: 0, Length: 1},
-					{Offset: 3, Length: 1},
-					{Offset: 2, Length: 2},
-				},
-				PositiveBuckets: []int64{1, 0, 0, 0},
-			},
-			stdVar: 1.163807968526718, // actual variance: 1.25
-		},
-		{
-			name: "1, 2, 3, 4 hi-res",
-			h: &histogram.Histogram{
-				Count:  4,
-				Sum:    10,
-				Schema: 8,
-				PositiveSpans: []histogram.Span{
-					{Offset: 0, Length: 1},
-					{Offset: 255, Length: 1},
-					{Offset: 149, Length: 1},
-					{Offset: 105, Length: 1},
-				},
-				PositiveBuckets: []int64{1, 0, 0, 0},
-			},
-			stdVar: 1.2471347737158793, // actual variance: 1.25
-		},
-		{
-			name: "-50, -8, 0, 3, 8, 9, 100",
-			h: &histogram.Histogram{
-				Count:     7,
-				ZeroCount: 1,
-				Sum:       62,
-				Schema:    3,
-				PositiveSpans: []histogram.Span{
-					{Offset: 13, Length: 1},
-					{Offset: 10, Length: 1},
-					{Offset: 1, Length: 1},
-					{Offset: 27, Length: 1},
-				},
-				PositiveBuckets: []int64{1, 0, 0, 0},
-				NegativeSpans: []histogram.Span{
-					{Offset: 24, Length: 1},
-					{Offset: 21, Length: 1},
-				},
-				NegativeBuckets: []int64{1, 0},
-			},
-			stdVar: 1844.4651144196398, // actual variance: 1738.4082
-		},
-		{
-			name: "-100000, -10000, -1000, -888, -888, -100, -50, -9, -8, -3",
-			h: &histogram.Histogram{
-				Count:     10,
-				ZeroCount: 0,
-				Sum:       -112946,
-				Schema:    0,
-				NegativeSpans: []histogram.Span{
-					{Offset: 2, Length: 3},
-					{Offset: 1, Length: 2},
-					{Offset: 2, Length: 1},
-					{Offset: 3, Length: 1},
-					{Offset: 2, Length: 1},
-				},
-				NegativeBuckets: []int64{1, 0, 0, 0, 0, 2, -2, 0},
-			},
-			stdVar: 759352122.1939945, // actual variance: 882690990
-		},
-		{
-			name: "-10 x10",
-			h: &histogram.Histogram{
-				Count:     10,
-				ZeroCount: 0,
-				Sum:       -100,
-				Schema:    0,
-				NegativeSpans: []histogram.Span{
-					{Offset: 4, Length: 1},
-				},
-				NegativeBuckets: []int64{10},
-			},
-			stdVar: 1.725830020304794, // actual variance: 0
-		},
-		{
-			name: "-50, -8, 0, 3, 8, 9, 100, NaN",
-			h: &histogram.Histogram{
-				Count:     8,
-				ZeroCount: 1,
-				Sum:       math.NaN(),
-				Schema:    3,
-				PositiveSpans: []histogram.Span{
-					{Offset: 13, Length: 1},
-					{Offset: 10, Length: 1},
-					{Offset: 1, Length: 1},
-					{Offset: 27, Length: 1},
-				},
-				PositiveBuckets: []int64{1, 0, 0, 0},
-				NegativeSpans: []histogram.Span{
-					{Offset: 24, Length: 1},
-					{Offset: 21, Length: 1},
-				},
-				NegativeBuckets: []int64{1, 0},
-			},
-			stdVar: math.NaN(),
-		},
-		{
-			name: "-50, -8, 0, 3, 8, 9, 100, +Inf",
-			h: &histogram.Histogram{
-				Count:     7,
-				ZeroCount: 1,
-				Sum:       math.Inf(1),
-				Schema:    3,
-				PositiveSpans: []histogram.Span{
-					{Offset: 13, Length: 1},
-					{Offset: 10, Length: 1},
-					{Offset: 1, Length: 1},
-					{Offset: 27, Length: 1},
-				},
-				PositiveBuckets: []int64{1, 0, 0, 0},
-				NegativeSpans: []histogram.Span{
-					{Offset: 24, Length: 1},
-					{Offset: 21, Length: 1},
-				},
-				NegativeBuckets: []int64{1, 0},
-			},
-			stdVar: math.NaN(),
-		},
-	}
-	for _, tc := range testCases {
-		for _, floatHisto := range []bool{true, false} {
-			t.Run(fmt.Sprintf("%s floatHistogram=%t", tc.name, floatHisto), func(t *testing.T) {
-				engine := newTestEngine()
-				storage := teststorage.New(t)
-				t.Cleanup(func() { storage.Close() })
-
-				seriesName := "sparse_histogram_series"
-				lbls := labels.FromStrings("__name__", seriesName)
-
-				ts := int64(10 * time.Minute / time.Millisecond)
-				app := storage.Appender(context.Background())
-				var err error
-				if floatHisto {
-					_, err = app.AppendHistogram(0, lbls, ts, nil, tc.h.ToFloat(nil))
-				} else {
-					_, err = app.AppendHistogram(0, lbls, ts, tc.h, nil)
-				}
-				require.NoError(t, err)
-				require.NoError(t, app.Commit())
-
-				queryString := fmt.Sprintf("histogram_stdvar(%s)", seriesName)
-				qry, err := engine.NewInstantQuery(context.Background(), storage, nil, queryString, timestamp.Time(ts))
-				require.NoError(t, err)
-
-				res := qry.Exec(context.Background())
-				require.NoError(t, res.Err)
-
-				vector, err := res.Vector()
-				require.NoError(t, err)
-
-				require.Len(t, vector, 1)
-				require.Nil(t, vector[0].H)
-				require.InEpsilon(t, tc.stdVar, vector[0].F, 1e-12)
-
-				queryString = fmt.Sprintf("histogram_stddev(%s)", seriesName)
-				qry, err = engine.NewInstantQuery(context.Background(), storage, nil, queryString, timestamp.Time(ts))
-				require.NoError(t, err)
-
-				res = qry.Exec(context.Background())
-				require.NoError(t, res.Err)
-
-				vector, err = res.Vector()
-				require.NoError(t, err)
-
-				require.Len(t, vector, 1)
-				require.Nil(t, vector[0].H)
-				require.InEpsilon(t, math.Sqrt(tc.stdVar), vector[0].F, 1e-12)
-			})
-		}
-	}
-}
-
-func TestNativeHistogram_HistogramQuantile(t *testing.T) {
-	// TODO(codesome): Integrate histograms into the PromQL testing framework
-	// and write more tests there.
-	type subCase struct {
-		quantile string
-		value    float64
-	}
-
-	cases := []struct {
-		text string
-		// Histogram to test.
-		h *histogram.Histogram
-		// Different quantiles to test for this histogram.
-		subCases []subCase
-	}{
-		{
-			text: "all positive buckets with zero bucket",
-			h: &histogram.Histogram{
-				Count:         12,
-				ZeroCount:     2,
-				ZeroThreshold: 0.001,
-				Sum:           100, // Does not matter.
-				Schema:        0,
-				PositiveSpans: []histogram.Span{
-					{Offset: 0, Length: 2},
-					{Offset: 1, Length: 2},
-				},
-				PositiveBuckets: []int64{2, 1, -2, 3},
-			},
-			subCases: []subCase{
-				{
-					quantile: "1.0001",
-					value:    math.Inf(1),
-				},
-				{
-					quantile: "1",
-					value:    16,
-				},
-				{
-					quantile: "0.99",
-					value:    15.759999999999998,
-				},
-				{
-					quantile: "0.9",
-					value:    13.600000000000001,
-				},
-				{
-					quantile: "0.6",
-					value:    4.799999999999997,
-				},
-				{
-					quantile: "0.5",
-					value:    1.6666666666666665,
-				},
-				{ // Zero bucket.
-					quantile: "0.1",
-					value:    0.0006000000000000001,
-				},
-				{
-					quantile: "0",
-					value:    0,
-				},
-				{
-					quantile: "-1",
-					value:    math.Inf(-1),
-				},
-			},
-		},
-		{
-			text: "all negative buckets with zero bucket",
-			h: &histogram.Histogram{
-				Count:         12,
-				ZeroCount:     2,
-				ZeroThreshold: 0.001,
-				Sum:           100, // Does not matter.
-				Schema:        0,
-				NegativeSpans: []histogram.Span{
-					{Offset: 0, Length: 2},
-					{Offset: 1, Length: 2},
-				},
-				NegativeBuckets: []int64{2, 1, -2, 3},
-			},
-			subCases: []subCase{
-				{
-					quantile: "1.0001",
-					value:    math.Inf(1),
-				},
-				{ // Zero bucket.
-					quantile: "1",
-					value:    0,
-				},
-				{ // Zero bucket.
-					quantile: "0.99",
-					value:    -6.000000000000048e-05,
-				},
-				{ // Zero bucket.
-					quantile: "0.9",
-					value:    -0.0005999999999999996,
-				},
-				{
-					quantile: "0.5",
-					value:    -1.6666666666666667,
-				},
-				{
-					quantile: "0.1",
-					value:    -13.6,
-				},
-				{
-					quantile: "0",
-					value:    -16,
-				},
-				{
-					quantile: "-1",
-					value:    math.Inf(-1),
-				},
-			},
-		},
-		{
-			text: "both positive and negative buckets with zero bucket",
-			h: &histogram.Histogram{
-				Count:         24,
-				ZeroCount:     4,
-				ZeroThreshold: 0.001,
-				Sum:           100, // Does not matter.
-				Schema:        0,
-				PositiveSpans: []histogram.Span{
-					{Offset: 0, Length: 2},
-					{Offset: 1, Length: 2},
-				},
-				PositiveBuckets: []int64{2, 1, -2, 3},
-				NegativeSpans: []histogram.Span{
-					{Offset: 0, Length: 2},
-					{Offset: 1, Length: 2},
-				},
-				NegativeBuckets: []int64{2, 1, -2, 3},
-			},
-			subCases: []subCase{
-				{
-					quantile: "1.0001",
-					value:    math.Inf(1),
-				},
-				{
-					quantile: "1",
-					value:    16,
-				},
-				{
-					quantile: "0.99",
-					value:    15.519999999999996,
-				},
-				{
-					quantile: "0.9",
-					value:    11.200000000000003,
-				},
-				{
-					quantile: "0.7",
-					value:    1.2666666666666657,
-				},
-				{ // Zero bucket.
-					quantile: "0.55",
-					value:    0.0006000000000000005,
-				},
-				{ // Zero bucket.
-					quantile: "0.5",
-					value:    0,
-				},
-				{ // Zero bucket.
-					quantile: "0.45",
-					value:    -0.0005999999999999996,
-				},
-				{
-					quantile: "0.3",
-					value:    -1.266666666666667,
-				},
-				{
-					quantile: "0.1",
-					value:    -11.2,
-				},
-				{
-					quantile: "0.01",
-					value:    -15.52,
-				},
-				{
-					quantile: "0",
-					value:    -16,
-				},
-				{
-					quantile: "-1",
-					value:    math.Inf(-1),
-				},
-			},
-		},
-	}
-
-	engine := newTestEngine()
-	storage := teststorage.New(t)
-	t.Cleanup(func() { storage.Close() })
-	idx := int64(0)
-	for _, floatHisto := range []bool{true, false} {
-		for _, c := range cases {
-			t.Run(fmt.Sprintf("%s floatHistogram=%t", c.text, floatHisto), func(t *testing.T) {
-				seriesName := "sparse_histogram_series"
-				lbls := labels.FromStrings("__name__", seriesName)
-				ts := idx * int64(10*time.Minute/time.Millisecond)
-				app := storage.Appender(context.Background())
-				var err error
-				if floatHisto {
-					_, err = app.AppendHistogram(0, lbls, ts, nil, c.h.ToFloat(nil))
-				} else {
-					_, err = app.AppendHistogram(0, lbls, ts, c.h, nil)
-				}
-				require.NoError(t, err)
-				require.NoError(t, app.Commit())
-
-				for j, sc := range c.subCases {
-					t.Run(fmt.Sprintf("%d %s", j, sc.quantile), func(t *testing.T) {
-						queryString := fmt.Sprintf("histogram_quantile(%s, %s)", sc.quantile, seriesName)
-						qry, err := engine.NewInstantQuery(context.Background(), storage, nil, queryString, timestamp.Time(ts))
-						require.NoError(t, err)
-
-						res := qry.Exec(context.Background())
-						require.NoError(t, res.Err)
-
-						vector, err := res.Vector()
-						require.NoError(t, err)
-
-						require.Len(t, vector, 1)
-						require.Nil(t, vector[0].H)
-						require.True(t, almost.Equal(sc.value, vector[0].F, defaultEpsilon))
-					})
-				}
-				idx++
-			})
-		}
-	}
-}
-
-func TestNativeHistogram_HistogramFraction(t *testing.T) {
-	// TODO(codesome): Integrate histograms into the PromQL testing framework
-	// and write more tests there.
-	type subCase struct {
-		lower, upper string
-		value        float64
-	}
-
-	invariantCases := []subCase{
-		{
-			lower: "42",
-			upper: "3.1415",
-			value: 0,
-		},
-		{
-			lower: "0",
-			upper: "0",
-			value: 0,
-		},
-		{
-			lower: "0.000001",
-			upper: "0.000001",
-			value: 0,
-		},
-		{
-			lower: "42",
-			upper: "42",
-			value: 0,
-		},
-		{
-			lower: "-3.1",
-			upper: "-3.1",
-			value: 0,
-		},
-		{
-			lower: "3.1415",
-			upper: "NaN",
-			value: math.NaN(),
-		},
-		{
-			lower: "NaN",
-			upper: "42",
-			value: math.NaN(),
-		},
-		{
-			lower: "NaN",
-			upper: "NaN",
-			value: math.NaN(),
-		},
-		{
-			lower: "-Inf",
-			upper: "+Inf",
-			value: 1,
-		},
-	}
-
-	cases := []struct {
-		text string
-		// Histogram to test.
-		h *histogram.Histogram
-		// Different ranges to test for this histogram.
-		subCases []subCase
-	}{
-		{
-			text: "empty histogram",
-			h:    &histogram.Histogram{},
-			subCases: []subCase{
-				{
-					lower: "3.1415",
-					upper: "42",
-					value: math.NaN(),
-				},
-			},
-		},
-		{
-			text: "all positive buckets with zero bucket",
-			h: &histogram.Histogram{
-				Count:         12,
-				ZeroCount:     2,
-				ZeroThreshold: 0.001,
-				Sum:           100, // Does not matter.
-				Schema:        0,
-				PositiveSpans: []histogram.Span{
-					{Offset: 0, Length: 2},
-					{Offset: 1, Length: 2},
-				},
-				PositiveBuckets: []int64{2, 1, -2, 3}, // Abs: 2, 3, 1, 4
-			},
-			subCases: append([]subCase{
-				{
-					lower: "0",
-					upper: "+Inf",
-					value: 1,
-				},
-				{
-					lower: "-Inf",
-					upper: "0",
-					value: 0,
-				},
-				{
-					lower: "-0.001",
-					upper: "0",
-					value: 0,
-				},
-				{
-					lower: "0",
-					upper: "0.001",
-					value: 2. / 12.,
-				},
-				{
-					lower: "0",
-					upper: "0.0005",
-					value: 1. / 12.,
-				},
-				{
-					lower: "0.001",
-					upper: "inf",
-					value: 10. / 12.,
-				},
-				{
-					lower: "-inf",
-					upper: "-0.001",
-					value: 0,
-				},
-				{
-					lower: "1",
-					upper: "2",
-					value: 3. / 12.,
-				},
-				{
-					lower: "1.5",
-					upper: "2",
-					value: 1.5 / 12.,
-				},
-				{
-					lower: "1",
-					upper: "8",
-					value: 4. / 12.,
-				},
-				{
-					lower: "1",
-					upper: "6",
-					value: 3.5 / 12.,
-				},
-				{
-					lower: "1.5",
-					upper: "6",
-					value: 2. / 12.,
-				},
-				{
-					lower: "-2",
-					upper: "-1",
-					value: 0,
-				},
-				{
-					lower: "-2",
-					upper: "-1.5",
-					value: 0,
-				},
-				{
-					lower: "-8",
-					upper: "-1",
-					value: 0,
-				},
-				{
-					lower: "-6",
-					upper: "-1",
-					value: 0,
-				},
-				{
-					lower: "-6",
-					upper: "-1.5",
-					value: 0,
-				},
-			}, invariantCases...),
-		},
-		{
-			text: "all negative buckets with zero bucket",
-			h: &histogram.Histogram{
-				Count:         12,
-				ZeroCount:     2,
-				ZeroThreshold: 0.001,
-				Sum:           100, // Does not matter.
-				Schema:        0,
-				NegativeSpans: []histogram.Span{
-					{Offset: 0, Length: 2},
-					{Offset: 1, Length: 2},
-				},
-				NegativeBuckets: []int64{2, 1, -2, 3},
-			},
-			subCases: append([]subCase{
-				{
-					lower: "0",
-					upper: "+Inf",
-					value: 0,
-				},
-				{
-					lower: "-Inf",
-					upper: "0",
-					value: 1,
-				},
-				{
-					lower: "-0.001",
-					upper: "0",
-					value: 2. / 12.,
-				},
-				{
-					lower: "0",
-					upper: "0.001",
-					value: 0,
-				},
-				{
-					lower: "-0.0005",
-					upper: "0",
-					value: 1. / 12.,
-				},
-				{
-					lower: "0.001",
-					upper: "inf",
-					value: 0,
-				},
-				{
-					lower: "-inf",
-					upper: "-0.001",
-					value: 10. / 12.,
-				},
-				{
-					lower: "1",
-					upper: "2",
-					value: 0,
-				},
-				{
-					lower: "1.5",
-					upper: "2",
-					value: 0,
-				},
-				{
-					lower: "1",
-					upper: "8",
-					value: 0,
-				},
-				{
-					lower: "1",
-					upper: "6",
-					value: 0,
-				},
-				{
-					lower: "1.5",
-					upper: "6",
-					value: 0,
-				},
-				{
-					lower: "-2",
-					upper: "-1",
-					value: 3. / 12.,
-				},
-				{
-					lower: "-2",
-					upper: "-1.5",
-					value: 1.5 / 12.,
-				},
-				{
-					lower: "-8",
-					upper: "-1",
-					value: 4. / 12.,
-				},
-				{
-					lower: "-6",
-					upper: "-1",
-					value: 3.5 / 12.,
-				},
-				{
-					lower: "-6",
-					upper: "-1.5",
-					value: 2. / 12.,
-				},
-			}, invariantCases...),
-		},
-		{
-			text: "both positive and negative buckets with zero bucket",
-			h: &histogram.Histogram{
-				Count:         24,
-				ZeroCount:     4,
-				ZeroThreshold: 0.001,
-				Sum:           100, // Does not matter.
-				Schema:        0,
-				PositiveSpans: []histogram.Span{
-					{Offset: 0, Length: 2},
-					{Offset: 1, Length: 2},
-				},
-				PositiveBuckets: []int64{2, 1, -2, 3},
-				NegativeSpans: []histogram.Span{
-					{Offset: 0, Length: 2},
-					{Offset: 1, Length: 2},
-				},
-				NegativeBuckets: []int64{2, 1, -2, 3},
-			},
-			subCases: append([]subCase{
-				{
-					lower: "0",
-					upper: "+Inf",
-					value: 0.5,
-				},
-				{
-					lower: "-Inf",
-					upper: "0",
-					value: 0.5,
-				},
-				{
-					lower: "-0.001",
-					upper: "0",
-					value: 2. / 24,
-				},
-				{
-					lower: "0",
-					upper: "0.001",
-					value: 2. / 24.,
-				},
-				{
-					lower: "-0.0005",
-					upper: "0.0005",
-					value: 2. / 24.,
-				},
-				{
-					lower: "0.001",
-					upper: "inf",
-					value: 10. / 24.,
-				},
-				{
-					lower: "-inf",
-					upper: "-0.001",
-					value: 10. / 24.,
-				},
-				{
-					lower: "1",
-					upper: "2",
-					value: 3. / 24.,
-				},
-				{
-					lower: "1.5",
-					upper: "2",
-					value: 1.5 / 24.,
-				},
-				{
-					lower: "1",
-					upper: "8",
-					value: 4. / 24.,
-				},
-				{
-					lower: "1",
-					upper: "6",
-					value: 3.5 / 24.,
-				},
-				{
-					lower: "1.5",
-					upper: "6",
-					value: 2. / 24.,
-				},
-				{
-					lower: "-2",
-					upper: "-1",
-					value: 3. / 24.,
-				},
-				{
-					lower: "-2",
-					upper: "-1.5",
-					value: 1.5 / 24.,
-				},
-				{
-					lower: "-8",
-					upper: "-1",
-					value: 4. / 24.,
-				},
-				{
-					lower: "-6",
-					upper: "-1",
-					value: 3.5 / 24.,
-				},
-				{
-					lower: "-6",
-					upper: "-1.5",
-					value: 2. / 24.,
-				},
-			}, invariantCases...),
-		},
-	}
-	idx := int64(0)
-	for _, floatHisto := range []bool{true, false} {
-		for _, c := range cases {
-			t.Run(fmt.Sprintf("%s floatHistogram=%t", c.text, floatHisto), func(t *testing.T) {
-				engine := newTestEngine()
-				storage := teststorage.New(t)
-				t.Cleanup(func() { storage.Close() })
-
-				seriesName := "sparse_histogram_series"
-				lbls := labels.FromStrings("__name__", seriesName)
-
-				ts := idx * int64(10*time.Minute/time.Millisecond)
-				app := storage.Appender(context.Background())
-				var err error
-				if floatHisto {
-					_, err = app.AppendHistogram(0, lbls, ts, nil, c.h.ToFloat(nil))
-				} else {
-					_, err = app.AppendHistogram(0, lbls, ts, c.h, nil)
-				}
-				require.NoError(t, err)
-				require.NoError(t, app.Commit())
-
-				for j, sc := range c.subCases {
-					t.Run(fmt.Sprintf("%d %s %s", j, sc.lower, sc.upper), func(t *testing.T) {
-						queryString := fmt.Sprintf("histogram_fraction(%s, %s, %s)", sc.lower, sc.upper, seriesName)
-						qry, err := engine.NewInstantQuery(context.Background(), storage, nil, queryString, timestamp.Time(ts))
-						require.NoError(t, err)
-
-						res := qry.Exec(context.Background())
-						require.NoError(t, res.Err)
-
-						vector, err := res.Vector()
-						require.NoError(t, err)
-
-						require.Len(t, vector, 1)
-						require.Nil(t, vector[0].H)
-						if math.IsNaN(sc.value) {
-							require.True(t, math.IsNaN(vector[0].F))
-							return
-						}
-						require.Equal(t, sc.value, vector[0].F)
-					})
-				}
-				idx++
-			})
-		}
-	}
-}
-
-=======
->>>>>>> e47474d7
 func TestNativeHistogram_Sum_Count_Add_AvgOperator(t *testing.T) {
 	// TODO(codesome): Integrate histograms into the PromQL testing framework
 	// and write more tests there.

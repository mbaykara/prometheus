--- conflicted
+++ resolved
@@ -71,7 +71,8 @@
 	}
 	p.informer.AddEventHandler(cache.ResourceEventHandlerFuncs{
 		AddFunc: func(o interface{}) {
-<<<<<<< HEAD
+			eventCount.WithLabelValues("pod", "add").Inc()
+
 			pod, err := convertToPod(o)
 			if err != nil {
 				p.logger.With("err", err).Errorln("converting to Pod object failed")
@@ -80,6 +81,8 @@
 			send(p.buildPod(pod))
 		},
 		DeleteFunc: func(o interface{}) {
+			eventCount.WithLabelValues("pod", "delete").Inc()
+
 			pod, err := convertToPod(o)
 			if err != nil {
 				p.logger.With("err", err).Errorln("converting to Pod object failed")
@@ -88,24 +91,14 @@
 			send(&config.TargetGroup{Source: podSource(pod)})
 		},
 		UpdateFunc: func(_, o interface{}) {
+			eventCount.WithLabelValues("pod", "update").Inc()
+
 			pod, err := convertToPod(o)
 			if err != nil {
 				p.logger.With("err", err).Errorln("converting to Pod object failed")
 				return
 			}
 			send(p.buildPod(pod))
-=======
-			eventCount.WithLabelValues("pod", "add").Inc()
-			send(p.buildPod(o.(*apiv1.Pod)))
-		},
-		DeleteFunc: func(o interface{}) {
-			eventCount.WithLabelValues("pod", "delete").Inc()
-			send(&config.TargetGroup{Source: podSource(o.(*apiv1.Pod))})
-		},
-		UpdateFunc: func(_, o interface{}) {
-			eventCount.WithLabelValues("pod", "update").Inc()
-			send(p.buildPod(o.(*apiv1.Pod)))
->>>>>>> eb10ff98
 		},
 	})
 

--- conflicted
+++ resolved
@@ -70,12 +70,8 @@
 	sampleEq(101, 10)
 	prevSampleEq(100, 9, true)
 
-<<<<<<< HEAD
 	require.Equal(t, it.Next(), chunkenc.ValNone, "next succeeded unexpectedly")
-=======
-	require.False(t, it.Next(), "next succeeded unexpectedly")
-	require.False(t, it.Seek(1024), "seek succeeded unexpectedly")
->>>>>>> a14960ea
+	require.Equal(t, it.Seek(1024), chunkenc.ValNone, "seek succeeded unexpectedly")
 }
 
 func BenchmarkMemoizedSeriesIterator(b *testing.B) {

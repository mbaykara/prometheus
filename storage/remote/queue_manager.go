--- conflicted
+++ resolved
@@ -392,7 +392,6 @@
 type QueueManager struct {
 	lastSendTimestamp atomic.Int64
 
-<<<<<<< HEAD
 	logger               log.Logger
 	flushDeadline        time.Duration
 	cfg                  config.QueueConfig
@@ -401,19 +400,8 @@
 	relabelConfigs       []*relabel.Config
 	sendExemplars        bool
 	sendNativeHistograms bool
-	watcher              *wal.Watcher
+	watcher              *wlog.Watcher
 	metadataWatcher      *MetadataWatcher
-=======
-	logger          log.Logger
-	flushDeadline   time.Duration
-	cfg             config.QueueConfig
-	mcfg            config.MetadataConfig
-	externalLabels  labels.Labels
-	relabelConfigs  []*relabel.Config
-	sendExemplars   bool
-	watcher         *wlog.Watcher
-	metadataWatcher *MetadataWatcher
->>>>>>> ee1c8f3a
 
 	clientMtx   sync.RWMutex
 	storeClient WriteClient
@@ -496,11 +484,7 @@
 		highestRecvTimestamp: highestRecvTimestamp,
 	}
 
-<<<<<<< HEAD
-	t.watcher = wal.NewWatcher(watcherMetrics, readerMetrics, logger, client.Name(), t, dir, enableExemplarRemoteWrite, enableNativeHistogramRemoteWrite)
-=======
-	t.watcher = wlog.NewWatcher(watcherMetrics, readerMetrics, logger, client.Name(), t, dir, enableExemplarRemoteWrite)
->>>>>>> ee1c8f3a
+	t.watcher = wlog.NewWatcher(watcherMetrics, readerMetrics, logger, client.Name(), t, dir, enableExemplarRemoteWrite, enableNativeHistogramRemoteWrite)
 	if t.mcfg.Send {
 		t.metadataWatcher = NewMetadataWatcher(logger, sm, client.Name(), t, t.mcfg.SendInterval, flushDeadline)
 	}
